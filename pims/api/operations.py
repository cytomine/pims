--- conflicted
+++ resolved
@@ -152,16 +152,13 @@
     if not (path.has_upload_role() or path.has_original_role() or path.has_spatial_role() or path.has_spectral_role()):
         raise BadRequestException()
 
-<<<<<<< HEAD
     path = path.resolve()
-=======
     if filename is not None:
         exported_filename = filename
     else:
         exported_filename = path.name
 
     media_type = "application/octet-stream"
->>>>>>> b477a628
     if path.is_dir():
         tmp_export = Path(f"/tmp/{unique_name_generator()}")
         make_zip_archive(tmp_export, path)
