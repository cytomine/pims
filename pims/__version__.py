--- conflicted
+++ resolved
@@ -16,11 +16,7 @@
 
 # KEEP ENCODING - so that __version__ can be read even if py2.7 is used.
 
-<<<<<<< HEAD
-VERSION = (0, 10, 1)
-=======
 VERSION = (0, 10, 2)
->>>>>>> c4b9cd46
 API_VERSION = (0, 9, 0)
 
 __title__ = 'pims'
