--- conflicted
+++ resolved
@@ -1,28 +1,19 @@
-# -*- coding: utf-8 -*-
+# * Copyright (c) 2020. Authors: see NOTICE file.
+# *
+# * Licensed under the Apache License, Version 2.0 (the "License");
+# * you may not use this file except in compliance with the License.
+# * You may obtain a copy of the License at
+# *
+# *      http://www.apache.org/licenses/LICENSE-2.0
+# *
+# * Unless required by applicable law or agreed to in writing, software
+# * distributed under the License is distributed on an "AS IS" BASIS,
+# * WITHOUT WARRANTIES OR CONDITIONS OF ANY KIND, either express or implied.
+# * See the License for the specific language governing permissions and
+# * limitations under the License.
 
-<<<<<<< HEAD
-#  * Copyright (c) 2020-2021. Authors: see NOTICE file.
-#  *
-#  * Licensed under the Apache License, Version 2.0 (the "License");
-#  * you may not use this file except in compliance with the License.
-#  * You may obtain a copy of the License at
-#  *
-#  *      http://www.apache.org/licenses/LICENSE-2.0
-#  *
-#  * Unless required by applicable law or agreed to in writing, software
-#  * distributed under the License is distributed on an "AS IS" BASIS,
-#  * WITHOUT WARRANTIES OR CONDITIONS OF ANY KIND, either express or implied.
-#  * See the License for the specific language governing permissions and
-#  * limitations under the License.
-
-# KEEP ENCODING - so that __version__ can be read even if py2.7 is used.
-
-VERSION = (0, 6, 2)
-API_VERSION = (0, 5, 0)
-=======
 VERSION = (0, 0, 0)
 API_VERSION = (0, 0, 0)
->>>>>>> 6d683150
 
 __title__ = 'pims'
 __description__ = 'Cytomine Python Image Server'
