# -*- coding: utf-8 -*-

<<<<<<< HEAD
VERSION = (0, 0, 0)
API_VERSION = (0, 0, 0)
=======
#  * Copyright (c) 2020-2021. Authors: see NOTICE file.
#  *
#  * Licensed under the Apache License, Version 2.0 (the "License");
#  * you may not use this file except in compliance with the License.
#  * You may obtain a copy of the License at
#  *
#  *      http://www.apache.org/licenses/LICENSE-2.0
#  *
#  * Unless required by applicable law or agreed to in writing, software
#  * distributed under the License is distributed on an "AS IS" BASIS,
#  * WITHOUT WARRANTIES OR CONDITIONS OF ANY KIND, either express or implied.
#  * See the License for the specific language governing permissions and
#  * limitations under the License.

# KEEP ENCODING - so that __version__ can be read even if py2.7 is used.

VERSION = (0, 7, 0)
API_VERSION = (0, 7, 0)
>>>>>>> f3e7a6ed

__title__ = 'pims'
__description__ = 'Cytomine Python Image Server'
__url__ = 'https://doc.uliege.cytomine.org'
__version__ = '.'.join(map(str, VERSION))
__api_version__ = '.'.join(map(str, API_VERSION))
__license__ = 'Apache 2.0'
__copyright__ = 'Copyright 2020-2021 ULiège Cytomine R&D team'
__author__ = 'Ulysse Rubens'
__email__ = 'uliege@cytomine.org'<|MERGE_RESOLUTION|>--- conflicted
+++ resolved
@@ -1,9 +1,5 @@
 # -*- coding: utf-8 -*-
 
-<<<<<<< HEAD
-VERSION = (0, 0, 0)
-API_VERSION = (0, 0, 0)
-=======
 #  * Copyright (c) 2020-2021. Authors: see NOTICE file.
 #  *
 #  * Licensed under the Apache License, Version 2.0 (the "License");
@@ -20,9 +16,8 @@
 
 # KEEP ENCODING - so that __version__ can be read even if py2.7 is used.
 
-VERSION = (0, 7, 0)
-API_VERSION = (0, 7, 0)
->>>>>>> f3e7a6ed
+VERSION = (0, 0, 0)
+API_VERSION = (0, 0, 0)
 
 __title__ = 'pims'
 __description__ = 'Cytomine Python Image Server'
