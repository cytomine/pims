#  * Copyright (c) 2020-2021. Authors: see NOTICE file.
#  *
#  * Licensed under the Apache License, Version 2.0 (the "License");
#  * you may not use this file except in compliance with the License.
#  * You may obtain a copy of the License at
#  *
#  *      http://www.apache.org/licenses/LICENSE-2.0
#  *
#  * Unless required by applicable law or agreed to in writing, software
#  * distributed under the License is distributed on an "AS IS" BASIS,
#  * WITHOUT WARRANTIES OR CONDITIONS OF ANY KIND, either express or implied.
#  * See the License for the specific language governing permissions and
#  * limitations under the License.
from __future__ import annotations

import shutil
from datetime import datetime
from enum import Enum
from pathlib import Path as _Path
from typing import Callable, List, TYPE_CHECKING, Union

from pims.cache import IMAGE_CACHE
from pims.formats.utils.factories import (
    FormatFactory, SpatialReadableFormatFactory,
    SpectralReadableFormatFactory
)
from pims.utils.copy import SafelyCopiable

if TYPE_CHECKING:
    from pims.files.image import Image
    from pims.files.histogram import Histogram

PROCESSED_DIR = "processed"
EXTRACTED_DIR = "extracted"

UPLOAD_DIR_PREFIX = "upload"
EXTRACTED_FILE_DIR_PREFIX = "file"

ORIGINAL_STEM = "original"
SPATIAL_STEM = "visualisation"
SPECTRAL_STEM = "spectral"
HISTOGRAM_STEM = "histogram"

_NUM_SIGNATURE_BYTES = 262


class FileRole(str, Enum):
    """
    The role of a file. The same image data can be represented in different ways, in different
    files, each of them serving different purposes.

    * `UPLOAD` - This file is the one such as received by PIMS.
    * `ORIGINAL` - This file is in its original format and contains (part of) metadata.
    * `SPATIAL` - This file is used to retrieve regular 2D spatial regions from the image.
    * `SPECTRAL` - This file is used to retrieve spectral data from the image.
    * `NONE` - This file has no defined role for PIMS.
    """

    UPLOAD = 'UPLOAD'
    ORIGINAL = 'ORIGINAL'
    SPATIAL = 'SPATIAL'
    SPECTRAL = 'SPECTRAL'
    NONE = 'NONE'

    @classmethod
    def from_path(cls, path: Path) -> FileRole:
        role = cls.NONE
        if path.has_original_role():
            role = cls.ORIGINAL
        if path.has_spatial_role():
            role = cls.SPATIAL
        if path.has_spectral_role():
            role = cls.SPECTRAL
        if path.has_upload_role():
            role = cls.UPLOAD
        return role


class FileType(str, Enum):
    """
    The type of the file.
    * `SINGLE` - The file only has one image.
    * `COLLECTION` - The file is a container and contains multiple images that need further
    processing.
    """

    SINGLE = 'SINGLE'
    COLLECTION = 'COLLECTION'

    @classmethod
    def from_path(cls, path: Path) -> FileType:
        if path.is_collection():
            return cls.COLLECTION
        return cls.SINGLE


PlatformPath = type(_Path())


class Path(PlatformPath, _Path, SafelyCopiable):
    f"""
    Extends `Path` from `pathlib` for PIMS.
    
    Work with any path (file/dir/symlink) having a (parent) directory `UPLOAD_DIR`
    starting with `UPLOAD_DIR_PREFIX` in its path. For any path respecting this 
    constraint, all related file representations can be retrieved.
    
    The expected structure is:
    
    1. For a `SINGLE` file type
    /anypath
    |_ /{UPLOAD_DIR_PREFIX}xxx    (directory)
       |_ /my-file-name.abc       (file, symlink or directory)
       |_ /{PROCESSED_DIR}        (directory)
          |_ /{ORIGINAL_STEM}.xyz (file, symlink or directory)
          |_ /{SPATIAL_STEM}.xyz  (file, symlink or directory)
          |_ /{SPECTRAL_STEM}.xyz (file, symlink or directory)
          
    2. For a `COLLECTION` file type
    /anypath
    |_ /{UPLOAD_DIR_PREFIX}xxx    (directory)
       |_ /my-file-name.abc       (file, symlink or directory)
       |_ /{PROCESSED_DIR}        (directory)
          |_ /{ORIGINAL_STEM}.xyz (file, symlink or directory)
          |_ /{EXTRACTED_DIR}     (directory or symlink)
    """

    def __init__(self, *pathsegments):
        self._pathsegments = pathsegments
        super().__init__()

    def _copy__new(self):
        cls = self.__class__
        # https://github.com/python/cpython/blob/main/Lib/pathlib.py#L478
        return cls.__new__(cls, *tuple(self._parts))  # noqa

    @property
    def creation_datetime(self) -> datetime:
        return datetime.fromtimestamp(self.stat().st_ctime)

    @property
    def size(self) -> int:
        """Get file size, in bytes"""
        if self.is_dir():
            return sum([it.size for it in self.iterdir()])

        return self.stat().st_size

    @property
    def extension(self) -> str:
        """
        Path extension.

        Examples
        --------
        >>> Path("/a/b/c.ext1.ext2").extension
        ".ext1.ext2"
        """
        return ''.join(self.suffixes)

    @property
    def true_stem(self) -> str:
        """
        Stem is filename without extension (see `pathlib`)
        True stem is filename without all extensions.

        Examples
        --------
        >>> Path("/a/b/c.ext1.ext2").true_stem
        "c"
        """
        return self.stem.split('.')[0]

    def mount_point(self) -> Union[Path, None]:
        for parent in self.parents:
            if parent.is_mount():
                return parent
        return None

    def mount_disk_usage(self):
        return shutil.disk_usage(self)

    def recursive_iterdir(self):
        for p in self.rglob("**/*"):
            yield p

    def is_processed(self) -> bool:
        """
        Whether the path is in a processed directory
        (i.e. the file can be identified by PIMS)
        """
        return PROCESSED_DIR in self.parts

    def is_extracted(self) -> bool:
        """
        Whether the path is in an extracted directory
        (i.e. the file has been extracted from an archive by PIMS)
        """
        return EXTRACTED_DIR in self.parts

    def has_upload_role(self) -> bool:
        """
        Whether the path is an upload (and thus the file is not processed)
        """
        return not self.is_processed() and self.parent.samefile(self.upload_root())

    def has_original_role(self) -> bool:
        """
        Whether the path has the original role (and thus processed)
        """
        return self.is_processed() and self.true_stem == ORIGINAL_STEM

    def has_spatial_role(self) -> bool:
        """
        Whether the path has the spatial role (and thus processed)
        """
        return self.is_processed() and self.true_stem == SPATIAL_STEM

    def has_spectral_role(self) -> bool:
        """
        Whether the path has the spectral role (and thus processed)
        """
        return self.is_processed() and self.true_stem == SPECTRAL_STEM

    def has_histogram_role(self) -> bool:
        """
        Whether the path has the histogram role (and thus processed)
        """
        return self.is_processed() and self.true_stem == HISTOGRAM_STEM

    def upload_root(self) -> Path:
        for parent in self.parents:
            if parent.name.startswith(UPLOAD_DIR_PREFIX):
                return Path(parent)
        raise FileNotFoundError(f"No upload root for {self}")

    def processed_root(self) -> Path:
        processed = self.upload_root() / Path(PROCESSED_DIR)
        return processed

    def extracted_root(self) -> Path:
        extracted = self.processed_root() / Path(EXTRACTED_DIR)
        return extracted

    def get_upload(self) -> Path:
        upload = next(
            (child for child in self.upload_root().iterdir() if child.has_upload_role()), None
        )
        return upload

    def get_original(self) -> Union[Image, None]:
        if not self.processed_root().exists():
            return None

<<<<<<< HEAD
        original = next((child for child in self.processed_root().iterdir() if child.has_original_role()), None)
=======
        original = next(
            (child for child in self.processed_root().iterdir() if child.has_original_role()), None
        )
>>>>>>> 357b546e

        from pims.files.image import Image
        return Image(original, factory=FormatFactory(match_on_ext=True)) if original else None

    def get_spatial(self, cache=False) -> Union[Image, None]:
        processed_root = self.processed_root()
        if not processed_root.exists():
            return None

<<<<<<< HEAD
        spatial = next((child for child in self.processed_root().iterdir() if child.has_spatial_role()), None)

        from pims.files.image import Image
        return Image(
            spatial, factory=SpatialReadableFormatFactory(match_on_ext=True)
        ) if spatial else None
=======
        cache_key = str(processed_root / Path(SPATIAL_STEM))
        cached = IMAGE_CACHE.get(cache_key)
        if cached is not None:
            return cached

        spatial = next(
            (child for child in self.processed_root().iterdir() if child.has_spatial_role()), None
        )
        if not spatial:
            return None
        else:
            from pims.files.image import Image
            image = Image(
                spatial, factory=SpatialReadableFormatFactory(match_on_ext=True)
            )
            if cache:
                IMAGE_CACHE.put(cache_key, image)
            return image
>>>>>>> 357b546e

    def get_spectral(self) -> Union[Image, None]:
        if not self.processed_root().exists():
            return None

        spectral = next(
            (child for child in self.processed_root().iterdir() if child.has_spectral_role()), None
        )

        from pims.files.image import Image
        return Image(
            spectral, factory=SpectralReadableFormatFactory(match_on_ext=True)
        ) if spectral else None

    def get_histogram(self) -> Union[Histogram, None]:
        if not self.processed_root().exists():
            return None

        histogram = next(
            (child for child in self.processed_root().iterdir() if child.has_histogram_role()),
            None
        )

        from pims.files.histogram import Histogram
        return Histogram(histogram) if histogram else None

    def get_representations(self) -> List[Path]:
        representations = [
            self.get_upload(), self.get_original(), self.get_spatial(),
            self.get_spectral()
        ]
        return [representation for representation in representations if representation is not None]

    def get_representation(self, role: FileRole) -> Union[Path, None]:
        if role == FileRole.UPLOAD:
            return self.get_upload()
        elif role == FileRole.ORIGINAL:
            return self.get_original()
        elif role == FileRole.SPATIAL:
            return self.get_spatial()
        elif role == FileRole.SPECTRAL:
            return self.get_spectral()
        else:
            return None

    def get_extracted_children(self, stop_recursion_cond: Callable = None):
        if not self.is_collection():
            return []

        def _iterdir(directory):
            for p in directory.glob("*"):
                if p.is_dir():
                    if stop_recursion_cond is not None and stop_recursion_cond(p):
                        yield p
                    else:
                        yield from _iterdir(p)
                else:
                    yield p

        return _iterdir(self.extracted_root())

    def is_collection(self) -> bool:
        if not self.processed_root().exists():
            return False

        # is there a "extracted" directory in upload root children ?
        if not self.is_extracted():
            for child in self.processed_root().iterdir():
                if child.is_extracted():
                    return True
        return False

    def is_single(self) -> bool:
        return not self.is_collection()

    def signature(self) -> bytearray:
        """
        Get file signature (aka magic bytes), enough to identify
        all image formats.
        """
        if not self.is_file():
            return bytearray()
        with self.resolve().open('rb') as fp:
            return bytearray(fp.read(_NUM_SIGNATURE_BYTES))

    @property
    def path(self) -> Path:
        """
        Helps a regular Path to be Pathlike compatible (as expected by format
        checkers). Needed to have same interface as `CachedDataPath`.
        See `CachedDataPath` for technical details.
        """
        return self
<|MERGE_RESOLUTION|>--- conflicted
+++ resolved
@@ -252,13 +252,9 @@
         if not self.processed_root().exists():
             return None
 
-<<<<<<< HEAD
-        original = next((child for child in self.processed_root().iterdir() if child.has_original_role()), None)
-=======
         original = next(
             (child for child in self.processed_root().iterdir() if child.has_original_role()), None
         )
->>>>>>> 357b546e
 
         from pims.files.image import Image
         return Image(original, factory=FormatFactory(match_on_ext=True)) if original else None
@@ -268,14 +264,6 @@
         if not processed_root.exists():
             return None
 
-<<<<<<< HEAD
-        spatial = next((child for child in self.processed_root().iterdir() if child.has_spatial_role()), None)
-
-        from pims.files.image import Image
-        return Image(
-            spatial, factory=SpatialReadableFormatFactory(match_on_ext=True)
-        ) if spatial else None
-=======
         cache_key = str(processed_root / Path(SPATIAL_STEM))
         cached = IMAGE_CACHE.get(cache_key)
         if cached is not None:
@@ -294,7 +282,6 @@
             if cache:
                 IMAGE_CACHE.put(cache_key, image)
             return image
->>>>>>> 357b546e
 
     def get_spectral(self) -> Union[Image, None]:
         if not self.processed_root().exists():
